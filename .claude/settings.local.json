{
  "permissions": {
    "allow": [
      "Bash(docker-compose:*)",
      "Bash(mkdir:*)",
      "Bash(dir:*)",
      "Bash(ls:*)",
      "Bash(grep:*)",
      "Read(/C:\\Users\\38670\\DEV_WEB\\FREESPORT/*)",
      "Bash(make test:*)",
      "mcp__firecrawl__firecrawl_scrape",
      "mcp__firecrawl__firecrawl_search",
      "Bash(curl:*)",
      "Bash(cat:*)",
      "Bash(find:*)",
      "Bash(python -m pytest:*)",
      "Bash(python manage.py shell -c \"from apps.common.models import ImportSession; print(''ImportSession ImportType.CUSTOMERS:'', ''CUSTOMERS'' in [x[0] for x in ImportSession.ImportType.choices])\")",
      "Bash(python manage.py shell:*)",
      "Bash(python -m py_compile:*)",
      "Bash(python -m black:*)",
      "Bash(python -m mypy:*)",
      "Bash(git log:*)",
      "Bash(docker compose:*)",
      "SlashCommand(/BMad:agents:sm)",
      "SlashCommand(/BMad:agents:po)",
      "Bash(npm install:*)",
      "Bash(npm run lint)",
      "Bash(npm test:*)",
      "Bash(echo:*)",
      "Bash(.env.local)",
      "Bash(.env.example)",
      "Bash(npm pkg set:*)",
      "Bash(npm run generate:types:*)",
      "Bash(npm run test:coverage:*)",
      "Bash(nul)",
      "Bash(npm uninstall:*)",
      "Bash(node -e:*)",
<<<<<<< HEAD
      "Bash(frontend/public/og-image-placeholder.txt)",
      "Bash(npx vitest:*)"
=======
      "Bash(if not exist docsqagates mkdir docsqagates)"
>>>>>>> c5b86219
    ],
    "deny": [],
    "ask": [],
    "additionalDirectories": [
      "C:\\Users\\38670\\DEV_WEB\\FREESPORT"
    ]
  },
  "statusLine": {
    "type": "command",
    "command": "ccusage statusline",
    "padding": 0
  }
}<|MERGE_RESOLUTION|>--- conflicted
+++ resolved
@@ -35,12 +35,9 @@
       "Bash(nul)",
       "Bash(npm uninstall:*)",
       "Bash(node -e:*)",
-<<<<<<< HEAD
       "Bash(frontend/public/og-image-placeholder.txt)",
-      "Bash(npx vitest:*)"
-=======
+      "Bash(npx vitest:*)",
       "Bash(if not exist docsqagates mkdir docsqagates)"
->>>>>>> c5b86219
     ],
     "deny": [],
     "ask": [],
